// src/layout/layout.js

import ConnectionPoint from './connection-point.js';
import textMetrics from '../utils/text-metrics.js';
import { markdownToSvg, markdownToSvgSync } from '../utils/markdown-to-svg.js';
<<<<<<< HEAD

=======
>>>>>>> a2abae35

/**
 * Base Layout class that handles common functionality
 */
class Layout {
  /**
   * Calculate own dimensions of a node based on text and level style
   * @param {string} text - The text content of the node
   * @param {Object} levelStyle - The style for this node's level
   * @return {Object} The calculated width and height
   */
  getNodeSize(text, levelStyle) {
    // Check if markdown is enabled
//    const useMarkdown = levelStyle.enableMarkdown || false;
    const useMarkdown = true;

    // Get text wrapping configuration
    const wrapConfig = levelStyle.getTextWrapConfig();
    const maxWidth = wrapConfig.maxWidth;
    const textWrap = wrapConfig.textWrap;
    const maxWordLength = wrapConfig.maxWordLength;
    
    // Check if markdown is enabled for this level
    const useMarkdown = levelStyle.enableMarkdown || false;
    let textDimensions;

    if (useMarkdown) {
      // For markdown content, use the markdownToSvgSync function for immediate sizing
      try {
        // Get style properties
        const fontFamily = levelStyle.fontFamily;
        const fontSize = levelStyle.fontSize;
        const fontWeight = levelStyle.fontWeight;
        const textColor = levelStyle.textColor;
        
        // Pass style properties to the markdownToSvgSync function
        const svgData = markdownToSvgSync(text, maxWidth, {
          debug: false, 
          verbose: false,
          fontFamily: fontFamily,
          fontSize: fontSize,
          fontWeight: fontWeight,
          textColor: textColor
        });
        
        if (svgData && svgData.dimensions) {
          textDimensions = svgData.dimensions;
        } else {
          throw new Error(`markdownToSvg returned invalid dimensions: ${svgData}`);
        }
      } catch (error) {
        console.error('Error using markdownToSvg:', error);
        
        // Return simple fallback dimensions on error
        return {
          width: 200, 
          height: 100
        };
      }
    } else {
      // Regular text measurement for non-markdown content
      if (textWrap === 'none') {
        // Simple case - just measure without wrapping
        textDimensions = textMetrics.measureText(
          text,
          levelStyle.fontFamily,
          levelStyle.fontSize,
          levelStyle.fontWeight
        );
      } else {
        // Use text wrapping measurement
        textDimensions = textMetrics.wrapText(
          text,
          maxWidth,
          levelStyle.fontFamily,
          levelStyle.fontSize,
          levelStyle.fontWeight,
          textWrap,
          maxWordLength
        );
      }
    }

    // Apply padding to the calculated dimensions
    return {
      width: textDimensions.width + (levelStyle.horizontalPadding * 2),
      height: Math.max(textDimensions.height + (levelStyle.verticalPadding * 2), minHeight)
    };
  }

  /**
   * Adjust position of node and all its children recursively
   * @param {MindmapNode} node - The node to adjust
   * @param {number} deltaX - Horizontal adjustment
   * @param {number} deltaY - Vertical adjustment
   */
  adjustPositionRecursive(node, deltaX, deltaY) {
    node.x += deltaX;
    node.y += deltaY;
    if (node.boundingBox) {
        node.boundingBox.x += deltaX;
        node.boundingBox.y += deltaY;
    }
    for (let i = 0; i < node.children.length; i++) {
      this.adjustPositionRecursive(node.children[i], deltaX, deltaY);
    }
  }

  /**
   * Apply layout to a node and its children.
   * x and y are only the initial position. The position may change after laying out children recursively
   * and finding out their positions/bounding boxes.
   * @param {MindmapNode} node - The node to layout
   * @param {number} x - The x coordinate
   * @param {number} y - The y coordinate
   * @param {Object} style - The style to apply
   * @return {Object} The size of the laid out subtree
   */
  applyLayout(node, x, y, style) {
    throw new Error('Method applyLayout must be implemented by subclasses');
  }

  /**
   * Get the connection point for a parent node connecting to its children
   * @param {MindmapNode} node - The parent node
   * @param {Object} levelStyle - The style for this node's level
   * @param {MindmapNode} childNode - The specific child node being connected to (optional)
   * @return {ConnectionPoint} The connection point
   */
  getParentConnectionPoint(node, levelStyle, childNode = null) {
    throw new Error('Method getParentConnectionPoint must be implemented by subclasses');
  }
  
  /**
   * Calculate horizontal position for parent connection points when distributed
   * @param {MindmapNode} node - The parent node
   * @param {MindmapNode} childNode - The child node
   * @param {string} connectionPointsType - Type of distribution ('single', 'distributedRelativeToParentSize', 'distributeEvenly')
   * @param {number} widthPortion - Portion of parent width to use for connections (0.0-1.0), default 0.8
   * @returns {number} The x-coordinate for the connection point
   */
  calculateConnectionPointX(node, childNode, connectionPointsType, widthPortion = 0.8) {
    // Default to center position
    if (!childNode || connectionPointsType === 'single') {
      return node.x + (node.width / 2);
    }
    
    // Calculate margins - evenly distribute remaining width to both sides
    const marginPortion = (1 - widthPortion) / 2;
    const parentWidth = node.width;
    
    // Handle specific distribution types
    if (connectionPointsType === 'distributedRelativeToParentSize') {
      // Position based on child's horizontal center
      const childCenterX = childNode.x + (childNode.width / 2);
      
      // Calculate relative position with configured margins
      let relativePosition = (childCenterX - node.x) / parentWidth;
      // Constrain within the usable range
      relativePosition = Math.max(marginPortion, Math.min(1 - marginPortion, relativePosition));
      
      return node.x + (parentWidth * relativePosition);
    }
    
    if (connectionPointsType === 'distributeEvenly') {
      // Position based on child's index among siblings
      const children = node.children;
      
      // Return center if no children or child not found
      if (!children || children.length === 0) {
        return node.x + (node.width / 2);
      }
      
      const childIndex = children.findIndex(child => child === childNode);
      if (childIndex === -1) {
        return node.x + (node.width / 2);
      }
      
      // Calculate evenly spaced positions
      const usableWidth = parentWidth * widthPortion;  // Configurable portion of width
      const startX = node.x + (parentWidth * marginPortion);  // Left margin
      
      // For one child, use center; otherwise space evenly
      if (children.length === 1) {
        return startX + (usableWidth / 2);
      } else {
        const gap = usableWidth / (children.length - 1);
        return startX + (gap * childIndex);
      }
    }
    
    // Default fallback to center
    return node.x + (node.width / 2);
  }

  /**
   * Get the connection point for a child node connecting to its parent
   * @param {MindmapNode} node - The child node
   * @param {Object} levelStyle - The style for this node's level
   * @return {ConnectionPoint} The connection point
   */
  getChildConnectionPoint(node, levelStyle) {
    throw new Error('Method getChildConnectionPoint must be implemented by subclasses');
  }
}

// For backward compatibility
if (typeof window !== 'undefined') {
  window.BaseLayout = Layout;
}

export default Layout;<|MERGE_RESOLUTION|>--- conflicted
+++ resolved
@@ -3,10 +3,6 @@
 import ConnectionPoint from './connection-point.js';
 import textMetrics from '../utils/text-metrics.js';
 import { markdownToSvg, markdownToSvgSync } from '../utils/markdown-to-svg.js';
-<<<<<<< HEAD
-
-=======
->>>>>>> a2abae35
 
 /**
  * Base Layout class that handles common functionality
