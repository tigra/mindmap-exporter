// src/utils/markdown-to-svg.js
import { marked } from 'marked';
import DOMPurify from 'dompurify';
import { elementToSVG } from 'dom-to-svg';
<<<<<<< HEAD
import { traceDomToSvgProcess, diagnoseSvgOutput } from './dom-svg-diagnostics.js';

// Simple synchronous implementation - no caching

function sleep(ms) {
  return new Promise(resolve => setTimeout(resolve, ms));
}

=======
>>>>>>> b0d98639

/**
 * Converts Markdown to SVG using dom-to-svg library
 * @param {string} markdownContent - The markdown content to convert
 * @param {number} maxWidth - Maximum width allowed for the SVG (default: 400)
<<<<<<< HEAD
 * @param {Object} options - Additional options for conversion
 * @param {boolean} options.debug - Whether to enable debug mode, showing containers
 * @param {boolean} options.verbose - Whether to enable verbose logging
 * @param {number} options.renderDelay - Delay in ms before conversion (for DOM updates)
 * @param {string} options.fontFamily - Font family to use
 * @param {number} options.fontSize - Font size in pixels
 * @param {string} options.fontWeight - Font weight (normal, bold, etc.)
 * @param {string} options.textColor - Text color (hex or named color)
 * @returns {Promise<Object>} - Promise that resolves to object containing the SVG markup string and its dimensions
 */
export async function markdownToSvg(
  markdownContent, 
  maxWidth = 400, 
  options = { debug: false, verbose: false, renderDelay: 0, fontFamily: null, fontSize: null, fontWeight: null, textColor: null }
) {
  const { debug, verbose, renderDelay, fontFamily, fontSize, fontWeight, textColor } = options;
  
  // Helper for conditional logging
  const log = (...args) => {
    if (verbose) console.log(...args);
  };
  
  log('🔍 Starting markdown-to-svg conversion process');
  log('Options:', { maxWidth, debug, verbose, renderDelay });
  
  // --- Step 1: Convert Markdown to sanitized HTML ---
  log('1️⃣ Converting Markdown to HTML');
=======
 * @param {Object} options - Additional options for styling
 * @returns {Object} - Object containing the SVG markup string and its dimensions
 */
export function markdownToSvg(markdownContent, maxWidth = 400, options = {}) {
  // --- Step 1: Convert Markdown to sanitized HTML ---
>>>>>>> b0d98639
  const rawHtml = marked.parse(markdownContent);
  log('Raw HTML generated:', rawHtml.substring(0, 200) + (rawHtml.length > 200 ? '...' : ''));
  
  const cleanHtml = DOMPurify.sanitize(rawHtml);
  log('Sanitized HTML:', cleanHtml.substring(0, 200) + (cleanHtml.length > 200 ? '...' : ''));

  // --- Step 2: Calculate optimal width ---
<<<<<<< HEAD
  log('2️⃣ Calculating optimal width');
  const width = calculateNaturalWidth(cleanHtml, maxWidth, { fontFamily, fontSize, fontWeight, textColor });
  log(`Calculated width: ${width}px (max allowed: ${maxWidth}px)`);
  
  // --- Step 3: Create a styled container for conversion ---
  log('3️⃣ Creating styled container');
  const container = createStyledContainer(cleanHtml, width, debug, { fontFamily, fontSize, fontWeight, textColor });
  log('Container created with ID:', container.id);
=======
  const width = calculateNaturalWidth(cleanHtml, maxWidth);
  
  // --- Step 3: Create a styled container for conversion ---
  const container = createStyledContainer(cleanHtml, width, options);
>>>>>>> b0d98639
  
  // --- Step 4: Convert to SVG ---
  try {
    log('4️⃣ Adding container to DOM');
    // Add container to DOM (required for dom-to-svg to work)
    document.body.appendChild(container);
    
    // Force layout calculation to ensure proper dimensions
    const forceLayoutHeight = container.offsetHeight;
    log(`Container dimensions: ${container.offsetWidth}px × ${forceLayoutHeight}px`);

    // Add a delay to ensure the DOM is fully updated before measuring
//    if (renderDelay > 0) {
//      log(`Waiting ${renderDelay}ms for DOM updates...`);
//      await sleep(renderDelay);
//    }

    // Run diagnostic trace before conversion if verbose mode is enabled
    if (verbose) {
      log('5️⃣ Running DOM diagnostic');
      traceDomToSvgProcess(container);
    }
    
    // Get the final container height
    const height = container.offsetHeight;
    log(`Final container height: ${height}px`);
    
    // Convert DOM to SVG
    log('6️⃣ Converting HTML to SVG with dom-to-svg');
    const svgDocument = elementToSVG(container);
    
    // Set fixed attributes on the SVG
<<<<<<< HEAD
    log('7️⃣ Configuring SVG document');
    configureSvgDocument(svgDocument, width, { 
      showDebugRect: typeof window !== 'undefined' ? window.showMarkdownDebugRect : false 
    });
=======
    configureSvgDocument(svgDocument, width, height, options);
>>>>>>> b0d98639
    
    // Convert to string
    const serializer = new XMLSerializer();
    const svgString = serializer.serializeToString(svgDocument);
    log('SVG serialized, length:', svgString.length);
    
    // Run SVG diagnostic if verbose mode is enabled
    if (verbose) {
      log('8️⃣ Analyzing SVG output');
      diagnoseSvgOutput(svgDocument, container);
    }
    
    // Remove the temporary container unless in debug mode
    if (!debug) {
      log('9️⃣ Removing temporary container');
      document.body.removeChild(container);
    } else {
      log('9️⃣ Container left visible for debugging (debug mode enabled)');
    }
    
    log('✅ Conversion complete');
    
    // Return both SVG and its dimensions without caching
    return {
      svg: svgString,
      dimensions: { width, height }
    };
    
  } catch (error) {
    // Log error details
    console.error('❌ Error in Markdown to SVG conversion:', error);
    console.error('Error stack:', error.stack);
    
    // Clean up if there's an error, but keep container visible in debug mode
    if (document.body.contains(container) && !debug) {
      document.body.removeChild(container);
    } else if (debug) {
      // Add visual indication that there was an error
      container.style.border = '2px solid #ff0000';
      container.style.background = 'rgba(255, 235, 235, 0.9)';
      
      // Add error message to container
      const errorDiv = document.createElement('div');
      errorDiv.style.color = '#ff0000';
      errorDiv.style.padding = '1px';
      errorDiv.style.marginTop = '1px';
      errorDiv.style.border = '1px solid #ff0000';
      errorDiv.style.background = 'rgba(255, 255, 255, 0.8)';
      errorDiv.textContent = `Error: ${error.message}`;
      container.appendChild(errorDiv);
      
      console.warn('Container left visible for debugging despite error');
    }
    
    // Create a fallback error SVG
    const errorSvg = createErrorSvg(maxWidth, error.message);
    return {
      svg: errorSvg,
<<<<<<< HEAD
      dimensions: { width: maxWidth, height: 200 },
      error: error
=======
      dimensions: { width: maxWidth, height: 80 }
>>>>>>> b0d98639
    };
  }
}

/**
 * Calculates the natural width of content without wrapping
 * @param {string} htmlContent - HTML content to measure
 * @param {number} maxWidth - Maximum width constraint
 * @param {Object} styleOptions - Style options for measurement
 * @param {string} styleOptions.fontFamily - Font family to use
 * @param {number} styleOptions.fontSize - Font size in pixels
 * @param {string} styleOptions.fontWeight - Font weight (normal, bold, etc.)
 * @param {string} styleOptions.textColor - Text color (hex or named color)
 * @returns {number} - The optimal width for the content
 */
function calculateNaturalWidth(htmlContent, maxWidth = 400, styleOptions = {}) {
  // Create a temporary div to measure the natural content width
  const { fontFamily, fontSize, fontWeight, textColor } = styleOptions;
  
  const measureDiv = document.createElement('div');
  measureDiv.style.position = 'absolute';
  measureDiv.style.visibility = 'hidden';
  measureDiv.style.fontFamily = fontFamily || 'Segoe UI, Tahoma, Geneva, Verdana, sans-serif';
  measureDiv.style.fontSize = fontSize ? `${fontSize}px` : '14px';
  measureDiv.style.fontWeight = fontWeight || 'normal';
  measureDiv.style.color = textColor || '#333';
  measureDiv.style.padding = '0'; // No padding to match rendering
  measureDiv.style.margin = '0';
  measureDiv.style.display = 'inline-block';
  measureDiv.style.boxSizing = 'border-box';
  measureDiv.style.overflow = 'hidden'; // Prevent content overflow
  measureDiv.style.textOverflow = 'ellipsis'; // Match rendering settings
  measureDiv.style.maxWidth = `${maxWidth}px`; // Set max width constraint
//  measureDiv.style.overflowWrap = 'break-word'; // Allow text to break at any point if needed
  measureDiv.innerHTML = htmlContent;

  // Add to DOM to get accurate measurements
  document.body.appendChild(measureDiv);

  // Apply the same tight styling to child elements as in createStyledContainer
  const childElements = measureDiv.querySelectorAll('*');
  for (const el of childElements) {
    el.style.margin = '0';
    el.style.padding = '0';
    el.style.width = 'fit-content'; // Make elements only as wide as their content
    el.style.maxWidth = '100%'; // But don't exceed container width
    el.style.boxSizing = 'border-box'; // Include padding in the width
  //  el.style.overflowWrap = 'break-word'; // Allow text to break at any point if needed
    
    // Specific handling for different elements
    if (el.tagName.toLowerCase() === 'p') {
      el.style.marginTop = '0';
      el.style.marginBottom = '0';
      el.style.paddingTop = '0';
      el.style.paddingBottom = '0';
      el.style.paddingRight = '0'; // Remove right padding
      el.style.textAlign = 'left'; // Align text left for consistent width
    }
    
    // Ensure inline elements don't have extra space
    if (el.tagName.toLowerCase() === 'span' || 
        el.tagName.toLowerCase() === 'a' || 
        el.tagName.toLowerCase() === 'strong' || 
        el.tagName.toLowerCase() === 'em') {
      el.style.display = 'inline';
      el.style.lineHeight = '1';
      el.style.whiteSpace = 'normal'; // Allow text to wrap normally
      el.style.paddingRight = '0'; // Remove right padding
    }
    
    // Ensure list items have proper wrapping
    if (el.tagName.toLowerCase() === 'ul' || el.tagName.toLowerCase() === 'ol' || el.tagName.toLowerCase() === 'li') {
      el.style.marginLeft = '0';
      el.style.paddingRight = '0';
      el.style.overflowWrap = 'break-word';
    }
  }
  
  // Find the minimum width needed by measuring text without wrapping
  let maxLineWidth = 0;
  
  // Process all block-level elements to find their natural widths
  const blockElements = measureDiv.querySelectorAll('p, h1, h2, h3, h4, h5, h6, ul, ol, li, blockquote, pre, table');
  
  if (blockElements.length > 0) {
    // Measure each block element separately with nowrap to find max line width
    for (const element of blockElements) {
      const clone = element.cloneNode(true);
      const wrapper = document.createElement('div');
      
      wrapper.style.position = 'absolute';
      wrapper.style.visibility = 'hidden';
      wrapper.style.display = 'inline-block';
      wrapper.style.whiteSpace = 'nowrap'; // No wrapping for accurate width
      wrapper.style.overflow = 'hidden'; // Prevent content overflow
      
      wrapper.appendChild(clone);
      document.body.appendChild(wrapper);
      
      // Get width of unwrapped content
      const elementWidth = wrapper.getBoundingClientRect().width;
      maxLineWidth = Math.max(maxLineWidth, elementWidth);
      
      document.body.removeChild(wrapper);
    }
  } else {
    // If no block elements, measure the entire content with nowrap
    measureDiv.style.whiteSpace = 'nowrap';
    maxLineWidth = measureDiv.getBoundingClientRect().width;
  }
  
  // Add minimal padding - reduced from 5px to 2px to minimize extra space
  maxLineWidth += 5;

  // Remove measure element
  document.body.removeChild(measureDiv);

  // Set a minimum width and cap at maximum
  return Math.max(Math.min(maxLineWidth, maxWidth), 20);
}

/**
 * Creates and styles a container for SVG conversion
 * @param {string} htmlContent - HTML content to put in the container
 * @param {number} width - Container width
<<<<<<< HEAD
 * @param {boolean} useDebugMode - Whether to show container for debugging
 * @param {Object} styleOptions - Style options for the container
 * @param {string} styleOptions.fontFamily - Font family to use
 * @param {number} styleOptions.fontSize - Font size in pixels
 * @param {string} styleOptions.fontWeight - Font weight (normal, bold, etc.)
 * @param {string} styleOptions.textColor - Text color (hex or named color)
 * @returns {HTMLElement} - Styled container element
 */
function createStyledContainer(htmlContent, width, useDebugMode = false, styleOptions = {}) {
=======
 * @param {Object} options - Additional styling options
 * @returns {HTMLElement} - Styled container element
 */
function createStyledContainer(htmlContent, width, options = {}) {
>>>>>>> b0d98639
  const container = document.createElement('div');
  container.id = 'markdown-container-' + Math.random().toString(36).substr(2, 9);
  container.setAttribute('data-dom-to-svg-container', 'true');
  container.innerHTML = htmlContent;
  
<<<<<<< HEAD
  // Apply styling to the container - optimized for tighter layout
  const { fontFamily, fontSize, fontWeight, textColor } = styleOptions;
  
  const styles = {
=======
  // Get styling options with defaults
  const {
    fontFamily = 'Segoe UI, Tahoma, Geneva, Verdana, sans-serif',
    fontSize = 14,
    fontWeight = 'normal',
    color = '#333',
    textAlign = 'left',
    lineHeight = 1.5,
    padding = 10
  } = options;
  
  // Apply styling to the container
  Object.assign(container.style, {
    fontFamily: fontFamily,
    fontSize: `${fontSize}px`,
    fontWeight: fontWeight,
    lineHeight: String(lineHeight),
    color: color,
    textAlign: textAlign,
    padding: `${padding}px`,
>>>>>>> b0d98639
    width: `${width}px`,
    fontFamily: fontFamily || 'Segoe UI, Tahoma, Geneva, Verdana, sans-serif',
    fontSize: fontSize ? `${fontSize}px` : '14px',
    fontWeight: fontWeight || 'normal',
    lineHeight: '1', // Tight line height
    color: textColor || '#333',
    padding: '0', // Remove padding completely
    margin: '0', // Remove any margin
    boxSizing: 'border-box',
    position: 'absolute', // Needed for measurement
    overflow: 'hidden', // Prevent content from extending beyond container width
    textOverflow: 'ellipsis', // Show ellipsis for overflowing text
    whiteSpace: 'normal', // Allow text wrapping
    maxWidth: `${width}px`, // Ensure container doesn't exceed the specified width
  };
  
  // Debug mode shows the element on screen with visual indicators
  if (useDebugMode) {
    Object.assign(styles, {
      left: '2px',
      top: '2px',
      zIndex: 10000,
      visibility: 'visible',
      display: 'block',
      boxShadow: '0 2px 10px rgba(0, 0, 0, 0.1)'
    });
  } else {
    // Standard offscreen positioning
    Object.assign(styles, {
      background: 'transparent',
      left: '-9999px',
      top: '-9999px' 
    });
  }
  
  Object.assign(container.style, styles);
  
  // Apply tight styling to child elements to minimize extra space
  const childElements = container.querySelectorAll('*');
  for (const el of childElements) {
    el.style.margin = '0';
    el.style.padding = '0';
    el.style.width = 'fit-content'; // Make elements only as wide as their content
    el.style.maxWidth = '100%'; // But don't exceed container width
    el.style.boxSizing = 'border-box'; // Include padding in the width
//    el.style.overflowWrap = 'break-word'; // Allow text to break at any point if needed
    
    // Specific handling for different elements
    if (el.tagName.toLowerCase() === 'p') {
      el.style.marginTop = '0';
      el.style.marginBottom = '0';
      el.style.paddingTop = '0';
      el.style.paddingBottom = '0';
      el.style.paddingRight = '0'; // Remove right padding
      el.style.textAlign = 'left'; // Align text left for consistent width
    }
    
    // Ensure inline elements don't have extra space
    if (el.tagName.toLowerCase() === 'span' || 
        el.tagName.toLowerCase() === 'a' || 
        el.tagName.toLowerCase() === 'strong' || 
        el.tagName.toLowerCase() === 'em') {
      el.style.display = 'inline';
      el.style.lineHeight = '1';
      el.style.whiteSpace = 'normal'; // Allow text to wrap normally
      el.style.paddingRight = '0'; // Remove right padding
    }
    
    // Ensure list items have proper wrapping
    if (el.tagName.toLowerCase() === 'ul' || el.tagName.toLowerCase() === 'ol' || el.tagName.toLowerCase() === 'li') {
      el.style.marginLeft = '1';  // ?
      el.style.paddingRight = '1'; // ?
      el.style.overflowWrap = 'break-word'; // ?
     }
  }

  // Force relayout to ensure proper dimensions
  const offset = container.offsetHeight;
  
  return container;
}

/**
 * Configures SVG document attributes
 * @param {SVGDocument} svgDocument - The SVG document to configure
 * @param {number} width - The width to set
<<<<<<< HEAD
 * @param {Object} options - Additional options
 * @param {boolean} options.showDebugRect - Whether to show debug rectangle (default: false)
 */
function configureSvgDocument(svgDocument, width, options = {}) {
  if (svgDocument && svgDocument.documentElement) {
    // Set width exactly to our calculated width - no extra buffer
    const contentWidth = width;
    svgDocument.documentElement.setAttribute('width', contentWidth);
    
    // Make sure height is defined
    if (!svgDocument.documentElement.hasAttribute('height')) {
      svgDocument.documentElement.setAttribute('height', 'auto');
    }
    
    // Set overflow to hidden to prevent content from extending beyond the SVG boundaries
    svgDocument.documentElement.style.overflow = 'hidden';
    
    // Get the current height
    const height = svgDocument.documentElement.getBoundingClientRect().height;
    
    // Check if debug rectangles should be displayed
    // First check options, then global setting, default to false if neither is set
    const showDebugRect = options.showDebugRect !== undefined ? 
      options.showDebugRect : 
      (typeof window !== 'undefined' && window.showMarkdownDebugRect !== undefined ? 
        window.showMarkdownDebugRect : false);
    
    if (showDebugRect) {
      // Add debug rectangle as the first child that perfectly matches text bounds
      const rect = svgDocument.createElementNS('http://www.w3.org/2000/svg', 'rect');
      rect.setAttribute('x', '0');
      rect.setAttribute('y', '0');
      rect.setAttribute('width', width - 2); // Reduce width by 2px to ensure it's inside the SVG boundary
      rect.setAttribute('height', height);
      rect.setAttribute('fill', 'none');
      rect.setAttribute('stroke', 'red');
      rect.setAttribute('stroke-width', '1');
      rect.setAttribute('stroke-dasharray', '5,5');
      rect.setAttribute('class', 'markdown-debug-rect');
      
      // Add the rect as the first child
      if (svgDocument.documentElement.firstChild) {
        svgDocument.documentElement.insertBefore(rect, svgDocument.documentElement.firstChild);
      } else {
        svgDocument.documentElement.appendChild(rect);
      }
=======
 * @param {number} height - The height to set
 * @param {Object} options - Additional options
 */
function configureSvgDocument(svgDocument, width, height, options = {}) {
  if (svgDocument && svgDocument.documentElement) {
    // Set dimensions
    svgDocument.documentElement.setAttribute('width', width);
    svgDocument.documentElement.setAttribute('height', height);
    
    // Set viewBox for proper scaling
    svgDocument.documentElement.setAttribute('viewBox', `0 0 ${width} ${height}`);
    
    // Remove any overflow restrictions
    svgDocument.documentElement.style.overflow = 'visible';
    
    // Add classes for styling
    const existingClass = svgDocument.documentElement.getAttribute('class') || '';
    svgDocument.documentElement.setAttribute('class', 
      `${existingClass} markdown-svg`.trim());
    
    // Add additional attributes from options
    if (options.id) {
      svgDocument.documentElement.setAttribute('id', options.id);
>>>>>>> b0d98639
    }
  }
}

/**
 * Creates an error SVG when conversion fails
 * @param {number} width - The SVG width
 * @param {string} errorMessage - The error message to display
 * @param {Object} options - Additional styling options
 * @returns {string} - SVG markup as a string
 */
function createErrorSvg(width, errorMessage, options = {}) {
  const height = 60; // Fixed height for error message
  const {
    fontFamily = 'sans-serif',
    fontSize = 12,
    color = 'red'
  } = options;
  
  return `<svg xmlns="http://www.w3.org/2000/svg" width="${width}" height="${height}" viewBox="0 0 ${width} ${height}" class="markdown-svg-error">
    <rect width="${width}" height="${height}" fill="transparent" />
    <text x="5" y="15" fill="${color}" font-family="${fontFamily}" font-size="${fontSize + 2}">(Markdown error)</text>
    <text x="5" y="35" fill="${color}" font-family="${fontFamily}" font-size="${fontSize}">${errorMessage}</text>
  </svg>`;
}

/**
 * Extracts SVG inner content from an SVG string and prepares it for embedding in a larger SVG
 * @param {string} svgString - The SVG string to extract content from
 * @param {number} targetX - The target X position for the content
 * @param {number} targetY - The target Y position for the content
 * @returns {string} - SVG group element containing the extracted content with appropriate transforms
 */
export function extractSvgContent(svgString, targetX, targetY) {
  // Parse the SVG
  const parser = new DOMParser();
  const svgDoc = parser.parseFromString(svgString, 'image/svg+xml');
  const svgElement = svgDoc.documentElement;
  
  // Get inner content (all child nodes)
  let innerContent = '';
  for (const child of svgElement.childNodes) {
    if (child.nodeType === 1) { // Element nodes only TODO check
      const serializer = new XMLSerializer();
      innerContent += serializer.serializeToString(child);
    }
  }
  
  // Extract original SVG dimensions and viewBox
  const width = parseFloat(svgElement.getAttribute('width') || 0);
  const height = parseFloat(svgElement.getAttribute('height') || 0);
  
  // Extract viewBox to understand the coordinate system
  const viewBox = svgElement.getAttribute('viewBox');
  let minX = 0, minY = 0, vbWidth = width, vbHeight = height;
  
  if (viewBox) {
    const viewBoxValues = viewBox.split(' ').map(parseFloat);
    if (viewBoxValues.length === 4) {
      [minX, minY, vbWidth, vbHeight] = viewBoxValues;
    }
  }
  
  // Create group with appropriate transforms to compensate for coordinate system
  // Determine if debug rect should be shown
  const showDebugRect = typeof window !== 'undefined' ? window.showMarkdownDebugRect : false;
  
  // Add debug dashed rectangle around the content if enabled
  // Width reduced by 2px to ensure it doesn't cause extra space and stays within bounds
  const debugRect = showDebugRect ? 
    `<rect x="${minX}" y="${minY}" width="${vbWidth - 2}" height="${vbHeight}" 
          fill="none" stroke="red" stroke-width="1" stroke-dasharray="5,5" class="markdown-debug-rect" />` : 
    '';
  
  return `
<g transform="translate(${targetX - minX}, ${targetY - minY})">
 <g transform="scale(${width / vbWidth}, ${height / vbHeight})">
  ${debugRect}
  ${innerContent}
</g></g>
  `;
}

/**
 * Embeds an SVG string into a larger SVG by adding positioning attributes
 * @param {string} svgString - The SVG string to embed
 * @param {number} x - The target X position
 * @param {number} y - The target Y position
 * @returns {string} - The modified SVG with positioning attributes
 */
export function embedSvg(svgString, x, y) {
  // Parse the SVG to get its dimensions
  const parser = new DOMParser();
  const svgDoc = parser.parseFromString(svgString, 'image/svg+xml');
  const svgElement = svgDoc.documentElement;
  
  // Get dimensions
  const width = parseFloat(svgElement.getAttribute('width') || 0);
  const height = parseFloat(svgElement.getAttribute('height') || 0);
  
  // Determine if debug rect should be shown
  const showDebugRect = typeof window !== 'undefined' ? window.showMarkdownDebugRect : false;
  
  // Add debug rectangle if enabled (width reduced by 2px)
  const debugRect = showDebugRect ? 
    `<rect x="0" y="0" width="${width - 2}" height="${height}" 
          fill="none" stroke="red" stroke-width="1" stroke-dasharray="5,5" class="markdown-debug-rect" />` : 
    '';
  
  // Add the debug rectangle at the beginning of the SVG content if enabled
  let modifiedSvg = svgString.replace(/<svg([^>]*)>/, 
                                      `<svg$1>${debugRect}`);
  
  // Add x/y positioning to the root SVG element
  return modifiedSvg.replace(/<svg/, `<svg x="${x}" y="${y}"`);
}

/**
 * Simple synchronous version of markdownToSvg that returns immediate dimensions
 * @param {string} markdownContent - The markdown content to convert
 * @param {number} maxWidth - Maximum width allowed for the SVG (default: 400)
 * @param {Object} options - Additional options for conversion
 * @param {boolean} options.verbose - Whether to enable verbose logging
 * @param {string} options.fontFamily - Font family to use
 * @param {number} options.fontSize - Font size in pixels
 * @param {string} options.fontWeight - Font weight (normal, bold, etc.)
 * @param {string} options.textColor - Text color (hex or named color)
 * @returns {Object} - Object containing dimensions
 */
export function markdownToSvgSync(markdownContent, maxWidth = 400, options = { verbose: false, fontFamily: null, fontSize: null, fontWeight: null, textColor: null }) {
  // Don't log every measurement call as it creates too much noise
  // console.log('markdownToSvgSync(', markdownContent, maxWidth, options);
  const { verbose, fontFamily, fontSize, fontWeight, textColor } = options;
  
  // Helper for conditional logging
  const log = (...args) => {
    if (verbose) console.log(...args);
  };
  
  try {
    // --- Step 1: Convert Markdown to sanitized HTML ---
    const rawHtml = marked.parse(markdownContent);
    const cleanHtml = DOMPurify.sanitize(rawHtml);
    
    // --- Step 2: Calculate optimal width ---
    const width = calculateNaturalWidth(cleanHtml, maxWidth, { fontFamily, fontSize, fontWeight, textColor });
    
    // --- Step 3: Create a styled container for measurement ---
    const container = createStyledContainer(cleanHtml, width, options['debug'], { fontFamily, fontSize, fontWeight, textColor });
    
    // Add container to DOM for measuring
    document.body.appendChild(container);
    
    // Force layout calculation to ensure proper dimensions
    container.getBoundingClientRect();
    
    // Get the dimensions
    const calculatedWidth = Math.min(container.offsetWidth, maxWidth);
    const calculatedHeight = container.offsetHeight;
    
    // Remove the temporary container
    document.body.removeChild(container);
    
    // Create result object with dimensions
    const result = {
      dimensions: {
        width: calculatedWidth,
        height: calculatedHeight
      }
    };
    
    // If there's a global reference, attach this for convenience
    if (typeof window !== 'undefined') {
      window.markdownToSvgSync = markdownToSvgSync;
    }
    if (verbose) console.log('markdownToSvgSync result:', result);
    return result;
  } catch (error) {
    console.error('Error in synchronous markdown measurement:', error);
    
//    // Return fallback dimensions on error
//    return {
//      dimensions: {
//        width: maxWidth * 0.8,
//        height: 100
//      },
//      error: error.message
//    };
  }
}

/**
 * Synchronous version that returns text for fallback TODO don't use
 * @param {string} markdownContent - The markdown content to convert
 * @returns {string} - Plain text from markdown
 */
export function markdownToText(markdownContent) {
  // Simple fallback function to extract plain text
  return markdownContent
    .replace(/#+\s+/g, '') // Remove heading markers
    .replace(/\*\*([^*]+)\*\*/g, '$1') // Remove bold markers
    .replace(/\*([^*]+)\*/g, '$1') // Remove italic markers
    .replace(/~~([^~]+)~~/g, '$1') // Remove strikethrough
    .replace(/`([^`]+)`/g, '$1') // Remove inline code
    .replace(/\[([^\]]+)\]\([^)]+\)/g, '$1') // Replace links with their text
    .trim(); // Trim whitespace
}<|MERGE_RESOLUTION|>--- conflicted
+++ resolved
@@ -2,7 +2,6 @@
 import { marked } from 'marked';
 import DOMPurify from 'dompurify';
 import { elementToSVG } from 'dom-to-svg';
-<<<<<<< HEAD
 import { traceDomToSvgProcess, diagnoseSvgOutput } from './dom-svg-diagnostics.js';
 
 // Simple synchronous implementation - no caching
@@ -11,14 +10,11 @@
   return new Promise(resolve => setTimeout(resolve, ms));
 }
 
-=======
->>>>>>> b0d98639
 
 /**
  * Converts Markdown to SVG using dom-to-svg library
  * @param {string} markdownContent - The markdown content to convert
  * @param {number} maxWidth - Maximum width allowed for the SVG (default: 400)
-<<<<<<< HEAD
  * @param {Object} options - Additional options for conversion
  * @param {boolean} options.debug - Whether to enable debug mode, showing containers
  * @param {boolean} options.verbose - Whether to enable verbose logging
@@ -46,13 +42,7 @@
   
   // --- Step 1: Convert Markdown to sanitized HTML ---
   log('1️⃣ Converting Markdown to HTML');
-=======
- * @param {Object} options - Additional options for styling
- * @returns {Object} - Object containing the SVG markup string and its dimensions
- */
-export function markdownToSvg(markdownContent, maxWidth = 400, options = {}) {
-  // --- Step 1: Convert Markdown to sanitized HTML ---
->>>>>>> b0d98639
+
   const rawHtml = marked.parse(markdownContent);
   log('Raw HTML generated:', rawHtml.substring(0, 200) + (rawHtml.length > 200 ? '...' : ''));
   
@@ -60,7 +50,6 @@
   log('Sanitized HTML:', cleanHtml.substring(0, 200) + (cleanHtml.length > 200 ? '...' : ''));
 
   // --- Step 2: Calculate optimal width ---
-<<<<<<< HEAD
   log('2️⃣ Calculating optimal width');
   const width = calculateNaturalWidth(cleanHtml, maxWidth, { fontFamily, fontSize, fontWeight, textColor });
   log(`Calculated width: ${width}px (max allowed: ${maxWidth}px)`);
@@ -69,12 +58,7 @@
   log('3️⃣ Creating styled container');
   const container = createStyledContainer(cleanHtml, width, debug, { fontFamily, fontSize, fontWeight, textColor });
   log('Container created with ID:', container.id);
-=======
-  const width = calculateNaturalWidth(cleanHtml, maxWidth);
-  
-  // --- Step 3: Create a styled container for conversion ---
-  const container = createStyledContainer(cleanHtml, width, options);
->>>>>>> b0d98639
+
   
   // --- Step 4: Convert to SVG ---
   try {
@@ -107,14 +91,10 @@
     const svgDocument = elementToSVG(container);
     
     // Set fixed attributes on the SVG
-<<<<<<< HEAD
     log('7️⃣ Configuring SVG document');
     configureSvgDocument(svgDocument, width, { 
       showDebugRect: typeof window !== 'undefined' ? window.showMarkdownDebugRect : false 
     });
-=======
-    configureSvgDocument(svgDocument, width, height, options);
->>>>>>> b0d98639
     
     // Convert to string
     const serializer = new XMLSerializer();
@@ -173,12 +153,8 @@
     const errorSvg = createErrorSvg(maxWidth, error.message);
     return {
       svg: errorSvg,
-<<<<<<< HEAD
       dimensions: { width: maxWidth, height: 200 },
       error: error
-=======
-      dimensions: { width: maxWidth, height: 80 }
->>>>>>> b0d98639
     };
   }
 }
@@ -304,7 +280,6 @@
  * Creates and styles a container for SVG conversion
  * @param {string} htmlContent - HTML content to put in the container
  * @param {number} width - Container width
-<<<<<<< HEAD
  * @param {boolean} useDebugMode - Whether to show container for debugging
  * @param {Object} styleOptions - Style options for the container
  * @param {string} styleOptions.fontFamily - Font family to use
@@ -314,44 +289,15 @@
  * @returns {HTMLElement} - Styled container element
  */
 function createStyledContainer(htmlContent, width, useDebugMode = false, styleOptions = {}) {
-=======
- * @param {Object} options - Additional styling options
- * @returns {HTMLElement} - Styled container element
- */
-function createStyledContainer(htmlContent, width, options = {}) {
->>>>>>> b0d98639
   const container = document.createElement('div');
   container.id = 'markdown-container-' + Math.random().toString(36).substr(2, 9);
   container.setAttribute('data-dom-to-svg-container', 'true');
   container.innerHTML = htmlContent;
   
-<<<<<<< HEAD
   // Apply styling to the container - optimized for tighter layout
   const { fontFamily, fontSize, fontWeight, textColor } = styleOptions;
   
   const styles = {
-=======
-  // Get styling options with defaults
-  const {
-    fontFamily = 'Segoe UI, Tahoma, Geneva, Verdana, sans-serif',
-    fontSize = 14,
-    fontWeight = 'normal',
-    color = '#333',
-    textAlign = 'left',
-    lineHeight = 1.5,
-    padding = 10
-  } = options;
-  
-  // Apply styling to the container
-  Object.assign(container.style, {
-    fontFamily: fontFamily,
-    fontSize: `${fontSize}px`,
-    fontWeight: fontWeight,
-    lineHeight: String(lineHeight),
-    color: color,
-    textAlign: textAlign,
-    padding: `${padding}px`,
->>>>>>> b0d98639
     width: `${width}px`,
     fontFamily: fontFamily || 'Segoe UI, Tahoma, Geneva, Verdana, sans-serif',
     fontSize: fontSize ? `${fontSize}px` : '14px',
@@ -438,7 +384,6 @@
  * Configures SVG document attributes
  * @param {SVGDocument} svgDocument - The SVG document to configure
  * @param {number} width - The width to set
-<<<<<<< HEAD
  * @param {Object} options - Additional options
  * @param {boolean} options.showDebugRect - Whether to show debug rectangle (default: false)
  */
@@ -485,31 +430,6 @@
       } else {
         svgDocument.documentElement.appendChild(rect);
       }
-=======
- * @param {number} height - The height to set
- * @param {Object} options - Additional options
- */
-function configureSvgDocument(svgDocument, width, height, options = {}) {
-  if (svgDocument && svgDocument.documentElement) {
-    // Set dimensions
-    svgDocument.documentElement.setAttribute('width', width);
-    svgDocument.documentElement.setAttribute('height', height);
-    
-    // Set viewBox for proper scaling
-    svgDocument.documentElement.setAttribute('viewBox', `0 0 ${width} ${height}`);
-    
-    // Remove any overflow restrictions
-    svgDocument.documentElement.style.overflow = 'visible';
-    
-    // Add classes for styling
-    const existingClass = svgDocument.documentElement.getAttribute('class') || '';
-    svgDocument.documentElement.setAttribute('class', 
-      `${existingClass} markdown-svg`.trim());
-    
-    // Add additional attributes from options
-    if (options.id) {
-      svgDocument.documentElement.setAttribute('id', options.id);
->>>>>>> b0d98639
     }
   }
 }
